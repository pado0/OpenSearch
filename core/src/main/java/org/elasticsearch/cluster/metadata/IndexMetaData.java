/*
 * Licensed to Elasticsearch under one or more contributor
 * license agreements. See the NOTICE file distributed with
 * this work for additional information regarding copyright
 * ownership. Elasticsearch licenses this file to you under
 * the Apache License, Version 2.0 (the "License"); you may
 * not use this file except in compliance with the License.
 * You may obtain a copy of the License at
 *
 *    http://www.apache.org/licenses/LICENSE-2.0
 *
 * Unless required by applicable law or agreed to in writing,
 * software distributed under the License is distributed on an
 * "AS IS" BASIS, WITHOUT WARRANTIES OR CONDITIONS OF ANY
 * KIND, either express or implied.  See the License for the
 * specific language governing permissions and limitations
 * under the License.
 */

package org.elasticsearch.cluster.metadata;

import com.carrotsearch.hppc.LongArrayList;
import com.carrotsearch.hppc.cursors.IntObjectCursor;
import com.carrotsearch.hppc.cursors.ObjectCursor;
import com.carrotsearch.hppc.cursors.ObjectObjectCursor;
import org.elasticsearch.Version;
import org.elasticsearch.cluster.Diff;
import org.elasticsearch.cluster.Diffable;
import org.elasticsearch.cluster.DiffableUtils;
import org.elasticsearch.cluster.block.ClusterBlock;
import org.elasticsearch.cluster.block.ClusterBlockLevel;
import org.elasticsearch.cluster.node.DiscoveryNodeFilters;
import org.elasticsearch.cluster.routing.ShardRouting;
import org.elasticsearch.common.Nullable;
import org.elasticsearch.common.ParseFieldMatcher;
import org.elasticsearch.common.collect.ImmutableOpenIntMap;
import org.elasticsearch.common.collect.ImmutableOpenMap;
import org.elasticsearch.common.collect.MapBuilder;
import org.elasticsearch.common.compress.CompressedXContent;
import org.elasticsearch.common.io.stream.StreamInput;
import org.elasticsearch.common.io.stream.StreamOutput;
import org.elasticsearch.common.settings.Setting;
import org.elasticsearch.common.settings.Setting.Property;
import org.elasticsearch.common.settings.Settings;
import org.elasticsearch.common.settings.loader.SettingsLoader;
import org.elasticsearch.common.xcontent.FromXContentBuilder;
import org.elasticsearch.common.xcontent.ToXContent;
import org.elasticsearch.common.xcontent.XContentBuilder;
import org.elasticsearch.common.xcontent.XContentFactory;
import org.elasticsearch.common.xcontent.XContentParser;
import org.elasticsearch.common.xcontent.XContentType;
import org.elasticsearch.gateway.MetaDataStateFormat;
import org.elasticsearch.index.Index;
import org.elasticsearch.index.mapper.MapperService;
import org.elasticsearch.rest.RestStatus;
import org.joda.time.DateTime;
import org.joda.time.DateTimeZone;

import java.io.IOException;
import java.text.ParseException;
import java.util.Arrays;
import java.util.Collections;
import java.util.EnumSet;
import java.util.HashMap;
import java.util.HashSet;
import java.util.Locale;
import java.util.Map;
import java.util.Set;
import java.util.function.Function;

import static org.elasticsearch.cluster.node.DiscoveryNodeFilters.OpType.AND;
import static org.elasticsearch.cluster.node.DiscoveryNodeFilters.OpType.OR;
import static org.elasticsearch.common.settings.Settings.readSettingsFromStream;
import static org.elasticsearch.common.settings.Settings.settingsBuilder;
import static org.elasticsearch.common.settings.Settings.writeSettingsToStream;

/**
 *
 */
public class IndexMetaData implements Diffable<IndexMetaData>, FromXContentBuilder<IndexMetaData>, ToXContent {

    public interface Custom extends Diffable<Custom>, ToXContent {

        String type();

        Custom fromMap(Map<String, Object> map) throws IOException;

        Custom fromXContent(XContentParser parser) throws IOException;

        /**
         * Merges from this to another, with this being more important, i.e., if something exists in this and another,
         * this will prevail.
         */
        Custom mergeWith(Custom another);
    }

    public static Map<String, Custom> customPrototypes = new HashMap<>();

    /**
     * Register a custom index meta data factory. Make sure to call it from a static block.
     */
    public static void registerPrototype(String type, Custom proto) {
        customPrototypes.put(type, proto);
    }

    @Nullable
    public static <T extends Custom> T lookupPrototype(String type) {
        //noinspection unchecked
        return (T) customPrototypes.get(type);
    }

    public static <T extends Custom> T lookupPrototypeSafe(String type) {
        //noinspection unchecked
        T proto = (T) customPrototypes.get(type);
        if (proto == null) {
            throw new IllegalArgumentException("No custom metadata prototype registered for type [" + type + "]");
        }
        return proto;
    }

    public static final ClusterBlock INDEX_READ_ONLY_BLOCK = new ClusterBlock(5, "index read-only (api)", false, false, RestStatus.FORBIDDEN, EnumSet.of(ClusterBlockLevel.WRITE, ClusterBlockLevel.METADATA_WRITE));
    public static final ClusterBlock INDEX_READ_BLOCK = new ClusterBlock(7, "index read (api)", false, false, RestStatus.FORBIDDEN, EnumSet.of(ClusterBlockLevel.READ));
    public static final ClusterBlock INDEX_WRITE_BLOCK = new ClusterBlock(8, "index write (api)", false, false, RestStatus.FORBIDDEN, EnumSet.of(ClusterBlockLevel.WRITE));
    public static final ClusterBlock INDEX_METADATA_BLOCK = new ClusterBlock(9, "index metadata (api)", false, false, RestStatus.FORBIDDEN, EnumSet.of(ClusterBlockLevel.METADATA_WRITE, ClusterBlockLevel.METADATA_READ));

    public static enum State {
        OPEN((byte) 0),
        CLOSE((byte) 1);

        private final byte id;

        State(byte id) {
            this.id = id;
        }

        public byte id() {
            return this.id;
        }

        public static State fromId(byte id) {
            if (id == 0) {
                return OPEN;
            } else if (id == 1) {
                return CLOSE;
            }
            throw new IllegalStateException("No state match for id [" + id + "]");
        }

        public static State fromString(String state) {
            if ("open".equals(state)) {
                return OPEN;
            } else if ("close".equals(state)) {
                return CLOSE;
            }
            throw new IllegalStateException("No state match for [" + state + "]");
        }
    }

    public static final String INDEX_SETTING_PREFIX = "index.";
    public static final String SETTING_NUMBER_OF_SHARDS = "index.number_of_shards";
    public static final Setting<Integer> INDEX_NUMBER_OF_SHARDS_SETTING =
        Setting.intSetting(SETTING_NUMBER_OF_SHARDS, 5, 1, Property.IndexScope);
    public static final String SETTING_NUMBER_OF_REPLICAS = "index.number_of_replicas";
    public static final Setting<Integer> INDEX_NUMBER_OF_REPLICAS_SETTING =
        Setting.intSetting(SETTING_NUMBER_OF_REPLICAS, 1, 0, Property.Dynamic, Property.IndexScope);
    public static final String SETTING_SHADOW_REPLICAS = "index.shadow_replicas";
    public static final Setting<Boolean> INDEX_SHADOW_REPLICAS_SETTING =
        Setting.boolSetting(SETTING_SHADOW_REPLICAS, false, Property.IndexScope);

    public static final String SETTING_SHARED_FILESYSTEM = "index.shared_filesystem";
    public static final Setting<Boolean> INDEX_SHARED_FILESYSTEM_SETTING =
        Setting.boolSetting(SETTING_SHARED_FILESYSTEM, false, Property.IndexScope);

    public static final String SETTING_AUTO_EXPAND_REPLICAS = "index.auto_expand_replicas";
    public static final Setting<AutoExpandReplicas> INDEX_AUTO_EXPAND_REPLICAS_SETTING = AutoExpandReplicas.SETTING;
    public static final String SETTING_READ_ONLY = "index.blocks.read_only";
    public static final Setting<Boolean> INDEX_READ_ONLY_SETTING =
        Setting.boolSetting(SETTING_READ_ONLY, false, Property.Dynamic, Property.IndexScope);

    public static final String SETTING_BLOCKS_READ = "index.blocks.read";
    public static final Setting<Boolean> INDEX_BLOCKS_READ_SETTING =
        Setting.boolSetting(SETTING_BLOCKS_READ, false, Property.Dynamic, Property.IndexScope);

    public static final String SETTING_BLOCKS_WRITE = "index.blocks.write";
    public static final Setting<Boolean> INDEX_BLOCKS_WRITE_SETTING =
        Setting.boolSetting(SETTING_BLOCKS_WRITE, false, Property.Dynamic, Property.IndexScope);

    public static final String SETTING_BLOCKS_METADATA = "index.blocks.metadata";
    public static final Setting<Boolean> INDEX_BLOCKS_METADATA_SETTING =
        Setting.boolSetting(SETTING_BLOCKS_METADATA, false, Property.Dynamic, Property.IndexScope);

    public static final String SETTING_VERSION_CREATED = "index.version.created";
    public static final String SETTING_VERSION_CREATED_STRING = "index.version.created_string";
    public static final String SETTING_VERSION_UPGRADED = "index.version.upgraded";
    public static final String SETTING_VERSION_UPGRADED_STRING = "index.version.upgraded_string";
    public static final String SETTING_VERSION_MINIMUM_COMPATIBLE = "index.version.minimum_compatible";
    public static final String SETTING_CREATION_DATE = "index.creation_date";
    public static final String SETTING_PRIORITY = "index.priority";
    public static final Setting<Integer> INDEX_PRIORITY_SETTING =
        Setting.intSetting("index.priority", 1, 0, Property.Dynamic, Property.IndexScope);
    public static final String SETTING_CREATION_DATE_STRING = "index.creation_date_string";
    public static final String SETTING_INDEX_UUID = "index.uuid";
    public static final String SETTING_DATA_PATH = "index.data_path";
    public static final Setting<String> INDEX_DATA_PATH_SETTING =
        new Setting<>(SETTING_DATA_PATH, "", Function.identity(), Property.IndexScope);
    public static final String SETTING_SHARED_FS_ALLOW_RECOVERY_ON_ANY_NODE = "index.shared_filesystem.recover_on_any_node";
    public static final Setting<Boolean> INDEX_SHARED_FS_ALLOW_RECOVERY_ON_ANY_NODE_SETTING =
        Setting.boolSetting(SETTING_SHARED_FS_ALLOW_RECOVERY_ON_ANY_NODE, false, Property.Dynamic, Property.IndexScope);
    public static final String INDEX_UUID_NA_VALUE = "_na_";

    public static final Setting<Settings> INDEX_ROUTING_REQUIRE_GROUP_SETTING =
        Setting.groupSetting("index.routing.allocation.require.", Property.Dynamic, Property.IndexScope);
    public static final Setting<Settings> INDEX_ROUTING_INCLUDE_GROUP_SETTING =
        Setting.groupSetting("index.routing.allocation.include.", Property.Dynamic, Property.IndexScope);
    public static final Setting<Settings> INDEX_ROUTING_EXCLUDE_GROUP_SETTING =
        Setting.groupSetting("index.routing.allocation.exclude.", Property.Dynamic, Property.IndexScope);

    public static final IndexMetaData PROTO = IndexMetaData.builder("")
            .settings(Settings.builder().put(IndexMetaData.SETTING_VERSION_CREATED, Version.CURRENT))
            .numberOfShards(1).numberOfReplicas(0).build();

    public static final String KEY_ACTIVE_ALLOCATIONS = "active_allocations";
<<<<<<< HEAD
    static final String KEY_VERSION = "version";
    static final String KEY_SETTINGS = "settings";
    static final String KEY_STATE = "state";
    static final String KEY_MAPPINGS = "mappings";
    static final String KEY_ALIASES = "aliases";
    static final String KEY_PRIMARY_TERMS = "primary_terms";
=======
    public static final String INDEX_STATE_FILE_PREFIX = "state-";
>>>>>>> ef4293a9

    private final int numberOfShards;
    private final int numberOfReplicas;

    private final Index index;
    private final long version;
    private final long[] primaryTerms;

    private final State state;

    private final ImmutableOpenMap<String, AliasMetaData> aliases;

    private final Settings settings;

    private final ImmutableOpenMap<String, MappingMetaData> mappings;

    private final ImmutableOpenMap<String, Custom> customs;

    private final ImmutableOpenIntMap<Set<String>> activeAllocationIds;

    private transient final int totalNumberOfShards;

    private final DiscoveryNodeFilters requireFilters;
    private final DiscoveryNodeFilters includeFilters;
    private final DiscoveryNodeFilters excludeFilters;

    private final Version indexCreatedVersion;
    private final Version indexUpgradedVersion;
    private final org.apache.lucene.util.Version minimumCompatibleLuceneVersion;

    private IndexMetaData(Index index, long version, long[] primaryTerms, State state, int numberOfShards, int numberOfReplicas, Settings settings,
                          ImmutableOpenMap<String, MappingMetaData> mappings, ImmutableOpenMap<String, AliasMetaData> aliases,
                          ImmutableOpenMap<String, Custom> customs, ImmutableOpenIntMap<Set<String>> activeAllocationIds,
                          DiscoveryNodeFilters requireFilters, DiscoveryNodeFilters includeFilters, DiscoveryNodeFilters excludeFilters,
                          Version indexCreatedVersion, Version indexUpgradedVersion, org.apache.lucene.util.Version minimumCompatibleLuceneVersion) {

        this.index = index;
        this.version = version;
        this.primaryTerms = primaryTerms;
        assert primaryTerms.length == numberOfShards;
        this.state = state;
        this.numberOfShards = numberOfShards;
        this.numberOfReplicas = numberOfReplicas;
        this.totalNumberOfShards = numberOfShards * (numberOfReplicas + 1);
        this.settings = settings;
        this.mappings = mappings;
        this.customs = customs;
        this.aliases = aliases;
        this.activeAllocationIds = activeAllocationIds;
        this.requireFilters = requireFilters;
        this.includeFilters = includeFilters;
        this.excludeFilters = excludeFilters;
        this.indexCreatedVersion = indexCreatedVersion;
        this.indexUpgradedVersion = indexUpgradedVersion;
        this.minimumCompatibleLuceneVersion = minimumCompatibleLuceneVersion;
    }

    public Index getIndex() {
        return index;
    }

    public String getIndexUUID() {
        return index.getUUID();
    }

    /**
     * Test whether the current index UUID is the same as the given one. Returns true if either are _na_
     */
    public boolean isSameUUID(String otherUUID) {
        assert otherUUID != null;
        assert getIndexUUID() != null;
        if (INDEX_UUID_NA_VALUE.equals(otherUUID) || INDEX_UUID_NA_VALUE.equals(getIndexUUID())) {
            return true;
        }
        return otherUUID.equals(getIndexUUID());
    }

    public long getVersion() {
        return this.version;
    }


    /**
     * The term of the current selected primary. This is a non-negative number incremented when
     * a primary shard is assigned after a full cluster restart (see {@link ShardRouting#initialize(java.lang.String, java.lang.String, long)}
     * or a replica shard is promoted to a primary (see {@link ShardRouting#moveToPrimary()}).
     **/
    public long primaryTerm(int shardId) {
        return this.primaryTerms[shardId];
    }

    /**
     * Return the {@link Version} on which this index has been created. This
     * information is typically useful for backward compatibility.
     */
    public Version getCreationVersion() {
        return indexCreatedVersion;
    }

    /**
     * Return the {@link Version} on which this index has been upgraded. This
     * information is typically useful for backward compatibility.
     */
    public Version getUpgradedVersion() {
        return indexUpgradedVersion;
    }

    /**
     * Return the {@link org.apache.lucene.util.Version} of the oldest lucene segment in the index
     */
    public org.apache.lucene.util.Version getMinimumCompatibleVersion() {
        return minimumCompatibleLuceneVersion;
    }

    public long getCreationDate() {
        return settings.getAsLong(SETTING_CREATION_DATE, -1L);
    }

    public State getState() {
        return this.state;
    }

    public int getNumberOfShards() {
        return numberOfShards;
    }

    public int getNumberOfReplicas() {
        return numberOfReplicas;
    }

    public int getTotalNumberOfShards() {
        return totalNumberOfShards;
    }

    public Settings getSettings() {
        return settings;
    }

    public ImmutableOpenMap<String, AliasMetaData> getAliases() {
        return this.aliases;
    }

    public ImmutableOpenMap<String, MappingMetaData> getMappings() {
        return mappings;
    }

    @Nullable
    public MappingMetaData mapping(String mappingType) {
        return mappings.get(mappingType);
    }

    /**
     * Sometimes, the default mapping exists and an actual mapping is not created yet (introduced),
     * in this case, we want to return the default mapping in case it has some default mapping definitions.
     * <p>
     * Note, once the mapping type is introduced, the default mapping is applied on the actual typed MappingMetaData,
     * setting its routing, timestamp, and so on if needed.
     */
    @Nullable
    public MappingMetaData mappingOrDefault(String mappingType) {
        MappingMetaData mapping = mappings.get(mappingType);
        if (mapping != null) {
            return mapping;
        }
        return mappings.get(MapperService.DEFAULT_MAPPING);
    }

    public ImmutableOpenMap<String, Custom> getCustoms() {
        return this.customs;
    }

    @SuppressWarnings("unchecked")
    public <T extends Custom> T custom(String type) {
        return (T) customs.get(type);
    }

    public ImmutableOpenIntMap<Set<String>> getActiveAllocationIds() {
        return activeAllocationIds;
    }

    public Set<String> activeAllocationIds(int shardId) {
        assert shardId >= 0 && shardId < numberOfShards;
        return activeAllocationIds.get(shardId);
    }

    @Nullable
    public DiscoveryNodeFilters requireFilters() {
        return requireFilters;
    }

    @Nullable
    public DiscoveryNodeFilters includeFilters() {
        return includeFilters;
    }

    @Nullable
    public DiscoveryNodeFilters excludeFilters() {
        return excludeFilters;
    }

    @Override
    public boolean equals(Object o) {
        if (this == o) {
            return true;
        }
        if (o == null || getClass() != o.getClass()) {
            return false;
        }

        IndexMetaData that = (IndexMetaData) o;

        if (version != that.version) {
            return false;
        }

        if (!aliases.equals(that.aliases)) {
            return false;
        }
        if (!index.equals(that.index)) {
            return false;
        }
        if (!mappings.equals(that.mappings)) {
            return false;
        }
        if (!settings.equals(that.settings)) {
            return false;
        }
        if (state != that.state) {
            return false;
        }
        if (!customs.equals(that.customs)) {
            return false;
        }

        if (Arrays.equals(primaryTerms, that.primaryTerms) == false) {
            return false;
        }
        if (!activeAllocationIds.equals(that.activeAllocationIds)) {
            return false;
        }
        return true;
    }

    @Override
    public int hashCode() {
        int result = index.hashCode();
        result = 31 * result + Long.hashCode(version);
        result = 31 * result + state.hashCode();
        result = 31 * result + aliases.hashCode();
        result = 31 * result + settings.hashCode();
        result = 31 * result + mappings.hashCode();
        result = 31 * result + customs.hashCode();
        result = 31 * result + Arrays.hashCode(primaryTerms);
        result = 31 * result + activeAllocationIds.hashCode();
        return result;
    }


    @Override
    public Diff<IndexMetaData> diff(IndexMetaData previousState) {
        return new IndexMetaDataDiff(previousState, this);
    }

    @Override
    public Diff<IndexMetaData> readDiffFrom(StreamInput in) throws IOException {
        return new IndexMetaDataDiff(in);
    }

    @Override
    public IndexMetaData fromXContent(XContentParser parser, ParseFieldMatcher parseFieldMatcher) throws IOException {
        return Builder.fromXContent(parser);
    }

    @Override
    public XContentBuilder toXContent(XContentBuilder builder, Params params) throws IOException {
        Builder.toXContent(this, builder, params);
        return builder;
    }

    private static class IndexMetaDataDiff implements Diff<IndexMetaData> {

        private final String index;
        private final long version;
        private final long[] primaryTerms;
        private final State state;
        private final Settings settings;
        private final Diff<ImmutableOpenMap<String, MappingMetaData>> mappings;
        private final Diff<ImmutableOpenMap<String, AliasMetaData>> aliases;
        private final Diff<ImmutableOpenMap<String, Custom>> customs;
        private final Diff<ImmutableOpenIntMap<Set<String>>> activeAllocationIds;

        public IndexMetaDataDiff(IndexMetaData before, IndexMetaData after) {
            index = after.index.getName();
            version = after.version;
            state = after.state;
            settings = after.settings;
            primaryTerms = after.primaryTerms;
            mappings = DiffableUtils.diff(before.mappings, after.mappings, DiffableUtils.getStringKeySerializer());
            aliases = DiffableUtils.diff(before.aliases, after.aliases, DiffableUtils.getStringKeySerializer());
            customs = DiffableUtils.diff(before.customs, after.customs, DiffableUtils.getStringKeySerializer());
            activeAllocationIds = DiffableUtils.diff(before.activeAllocationIds, after.activeAllocationIds,
                DiffableUtils.getVIntKeySerializer(), DiffableUtils.StringSetValueSerializer.getInstance());
        }

        public IndexMetaDataDiff(StreamInput in) throws IOException {
            index = in.readString();
            version = in.readLong();
            state = State.fromId(in.readByte());
            settings = Settings.readSettingsFromStream(in);
            primaryTerms = in.readVLongArray();
            mappings = DiffableUtils.readImmutableOpenMapDiff(in, DiffableUtils.getStringKeySerializer(), MappingMetaData.PROTO);
            aliases = DiffableUtils.readImmutableOpenMapDiff(in, DiffableUtils.getStringKeySerializer(), AliasMetaData.PROTO);
            customs = DiffableUtils.readImmutableOpenMapDiff(in, DiffableUtils.getStringKeySerializer(),
                    new DiffableUtils.DiffableValueSerializer<String, Custom>() {
                        @Override
                        public Custom read(StreamInput in, String key) throws IOException {
                            return lookupPrototypeSafe(key).readFrom(in);
                        }

                        @Override
                        public Diff<Custom> readDiff(StreamInput in, String key) throws IOException {
                            return lookupPrototypeSafe(key).readDiffFrom(in);
                        }
                    });
            activeAllocationIds = DiffableUtils.readImmutableOpenIntMapDiff(in, DiffableUtils.getVIntKeySerializer(),
                DiffableUtils.StringSetValueSerializer.getInstance());
        }

        @Override
        public void writeTo(StreamOutput out) throws IOException {
            out.writeString(index);
            out.writeLong(version);
            out.writeByte(state.id);
            Settings.writeSettingsToStream(settings, out);
            out.writeVLongArray(primaryTerms);
            mappings.writeTo(out);
            aliases.writeTo(out);
            customs.writeTo(out);
            activeAllocationIds.writeTo(out);
        }

        @Override
        public IndexMetaData apply(IndexMetaData part) {
            Builder builder = builder(index);
            builder.version(version);
            builder.state(state);
            builder.settings(settings);
            builder.primaryTerms(primaryTerms);
            builder.mappings.putAll(mappings.apply(part.mappings));
            builder.aliases.putAll(aliases.apply(part.aliases));
            builder.customs.putAll(customs.apply(part.customs));
            builder.activeAllocationIds.putAll(activeAllocationIds.apply(part.activeAllocationIds));
            return builder.build();
        }
    }

    @Override
    public IndexMetaData readFrom(StreamInput in) throws IOException {
        Builder builder = new Builder(in.readString());
        builder.version(in.readLong());
        builder.state(State.fromId(in.readByte()));
        builder.settings(readSettingsFromStream(in));
        builder.primaryTerms(in.readVLongArray());
        int mappingsSize = in.readVInt();
        for (int i = 0; i < mappingsSize; i++) {
            MappingMetaData mappingMd = MappingMetaData.PROTO.readFrom(in);
            builder.putMapping(mappingMd);
        }
        int aliasesSize = in.readVInt();
        for (int i = 0; i < aliasesSize; i++) {
            AliasMetaData aliasMd = AliasMetaData.Builder.readFrom(in);
            builder.putAlias(aliasMd);
        }
        int customSize = in.readVInt();
        for (int i = 0; i < customSize; i++) {
            String type = in.readString();
            Custom customIndexMetaData = lookupPrototypeSafe(type).readFrom(in);
            builder.putCustom(type, customIndexMetaData);
        }
        int activeAllocationIdsSize = in.readVInt();
        for (int i = 0; i < activeAllocationIdsSize; i++) {
            int key = in.readVInt();
            Set<String> allocationIds = DiffableUtils.StringSetValueSerializer.getInstance().read(in, key);
            builder.putActiveAllocationIds(key, allocationIds);
        }
        return builder.build();
    }

    @Override
    public void writeTo(StreamOutput out) throws IOException {
        out.writeString(index.getName()); // uuid will come as part of settings
        out.writeLong(version);
        out.writeByte(state.id());
        writeSettingsToStream(settings, out);
        out.writeVLongArray(primaryTerms);
        out.writeVInt(mappings.size());
        for (ObjectCursor<MappingMetaData> cursor : mappings.values()) {
            cursor.value.writeTo(out);
        }
        out.writeVInt(aliases.size());
        for (ObjectCursor<AliasMetaData> cursor : aliases.values()) {
            cursor.value.writeTo(out);
        }
        out.writeVInt(customs.size());
        for (ObjectObjectCursor<String, Custom> cursor : customs) {
            out.writeString(cursor.key);
            cursor.value.writeTo(out);
        }
        out.writeVInt(activeAllocationIds.size());
        for (IntObjectCursor<Set<String>> cursor : activeAllocationIds) {
            out.writeVInt(cursor.key);
            DiffableUtils.StringSetValueSerializer.getInstance().write(cursor.value, out);
        }
    }

    public static Builder builder(String index) {
        return new Builder(index);
    }

    public static Builder builder(IndexMetaData indexMetaData) {
        return new Builder(indexMetaData);
    }

    public static class Builder {

        private String index;
        private State state = State.OPEN;
        private long version = 1;
        private long[] primaryTerms = null;
        private Settings settings = Settings.Builder.EMPTY_SETTINGS;
        private final ImmutableOpenMap.Builder<String, MappingMetaData> mappings;
        private final ImmutableOpenMap.Builder<String, AliasMetaData> aliases;
        private final ImmutableOpenMap.Builder<String, Custom> customs;
        private final ImmutableOpenIntMap.Builder<Set<String>> activeAllocationIds;

        public Builder(String index) {
            this.index = index;
            this.mappings = ImmutableOpenMap.builder();
            this.aliases = ImmutableOpenMap.builder();
            this.customs = ImmutableOpenMap.builder();
            this.activeAllocationIds = ImmutableOpenIntMap.builder();
        }

        public Builder(IndexMetaData indexMetaData) {
            this.index = indexMetaData.getIndex().getName();
            this.state = indexMetaData.state;
            this.version = indexMetaData.version;
            this.settings = indexMetaData.getSettings();
            this.primaryTerms = indexMetaData.primaryTerms.clone();
            this.mappings = ImmutableOpenMap.builder(indexMetaData.mappings);
            this.aliases = ImmutableOpenMap.builder(indexMetaData.aliases);
            this.customs = ImmutableOpenMap.builder(indexMetaData.customs);
            this.activeAllocationIds = ImmutableOpenIntMap.builder(indexMetaData.activeAllocationIds);
        }

        public String index() {
            return index;
        }

        public Builder index(String index) {
            this.index = index;
            return this;
        }

        public Builder numberOfShards(int numberOfShards) {
            settings = settingsBuilder().put(settings).put(SETTING_NUMBER_OF_SHARDS, numberOfShards).build();
            return this;
        }

        public int numberOfShards() {
            return settings.getAsInt(SETTING_NUMBER_OF_SHARDS, -1);
        }

        public Builder numberOfReplicas(int numberOfReplicas) {
            settings = settingsBuilder().put(settings).put(SETTING_NUMBER_OF_REPLICAS, numberOfReplicas).build();
            return this;
        }

        public int numberOfReplicas() {
            return settings.getAsInt(SETTING_NUMBER_OF_REPLICAS, -1);
        }

        public Builder creationDate(long creationDate) {
            settings = settingsBuilder().put(settings).put(SETTING_CREATION_DATE, creationDate).build();
            return this;
        }

        public Builder settings(Settings.Builder settings) {
            return settings(settings.build());
        }

        public Builder settings(Settings settings) {
            this.settings = settings;
            return this;
        }

        public MappingMetaData mapping(String type) {
            return mappings.get(type);
        }

        public Builder putMapping(String type, String source) throws IOException {
            try (XContentParser parser = XContentFactory.xContent(source).createParser(source)) {
                putMapping(new MappingMetaData(type, parser.mapOrdered()));
            }
            return this;
        }

        public Builder putMapping(MappingMetaData mappingMd) {
            mappings.put(mappingMd.type(), mappingMd);
            return this;
        }

        public Builder state(State state) {
            this.state = state;
            return this;
        }

        public Builder putAlias(AliasMetaData aliasMetaData) {
            aliases.put(aliasMetaData.alias(), aliasMetaData);
            return this;
        }

        public Builder putAlias(AliasMetaData.Builder aliasMetaData) {
            aliases.put(aliasMetaData.alias(), aliasMetaData.build());
            return this;
        }

        public Builder removeAlias(String alias) {
            aliases.remove(alias);
            return this;
        }

        public Builder removeAllAliases() {
            aliases.clear();
            return this;
        }

        public Builder putCustom(String type, Custom customIndexMetaData) {
            this.customs.put(type, customIndexMetaData);
            return this;
        }

        public Builder putActiveAllocationIds(int shardId, Set<String> allocationIds) {
            activeAllocationIds.put(shardId, new HashSet(allocationIds));
            return this;
        }

        public long version() {
            return this.version;
        }

        public Builder version(long version) {
            this.version = version;
            return this;
        }

        /**
         * returns the primary term for the given shard.
         * See {@link IndexMetaData#primaryTerm(int)} for more information.
         */
        public long primaryTerm(int shardId) {
            if (primaryTerms == null) {
                initializePrimaryTerms();
            }
            return this.primaryTerms[shardId];
        }

        /**
         * sets the primary term for the given shard.
         * See {@link IndexMetaData#primaryTerm(int)} for more information.
         */
        public Builder primaryTerm(int shardId, long primaryTerm) {
            if (primaryTerms == null) {
                initializePrimaryTerms();
            }
            this.primaryTerms[shardId] = primaryTerm;
            return this;
        }

        private void primaryTerms(long[] primaryTerms) {
            this.primaryTerms = primaryTerms.clone();
        }

        private void initializePrimaryTerms() {
            assert primaryTerms == null;
            if (numberOfShards() < 0) {
                throw new IllegalStateException("you must set the number of shards before setting/reading primary terms");
            }
            primaryTerms = new long[numberOfShards()];
        }


        public IndexMetaData build() {
            ImmutableOpenMap.Builder<String, AliasMetaData> tmpAliases = aliases;
            Settings tmpSettings = settings;

            // update default mapping on the MappingMetaData
            if (mappings.containsKey(MapperService.DEFAULT_MAPPING)) {
                MappingMetaData defaultMapping = mappings.get(MapperService.DEFAULT_MAPPING);
                for (ObjectCursor<MappingMetaData> cursor : mappings.values()) {
                    cursor.value.updateDefaultMapping(defaultMapping);
                }
            }

            Integer maybeNumberOfShards = settings.getAsInt(SETTING_NUMBER_OF_SHARDS, null);
            if (maybeNumberOfShards == null) {
                throw new IllegalArgumentException("must specify numberOfShards for index [" + index + "]");
            }
            int numberOfShards = maybeNumberOfShards;
            if (numberOfShards <= 0) {
                throw new IllegalArgumentException("must specify positive number of shards for index [" + index + "]");
            }

            Integer maybeNumberOfReplicas = settings.getAsInt(SETTING_NUMBER_OF_REPLICAS, null);
            if (maybeNumberOfReplicas == null) {
                throw new IllegalArgumentException("must specify numberOfReplicas for index [" + index + "]");
            }
            int numberOfReplicas = maybeNumberOfReplicas;
            if (numberOfReplicas < 0) {
                throw new IllegalArgumentException("must specify non-negative number of shards for index [" + index + "]");
            }

            // fill missing slots in activeAllocationIds with empty set if needed and make all entries immutable
            ImmutableOpenIntMap.Builder<Set<String>> filledActiveAllocationIds = ImmutableOpenIntMap.builder();
            for (int i = 0; i < numberOfShards; i++) {
                if (activeAllocationIds.containsKey(i)) {
                    filledActiveAllocationIds.put(i, Collections.unmodifiableSet(new HashSet<>(activeAllocationIds.get(i))));
                } else {
                    filledActiveAllocationIds.put(i, Collections.emptySet());
                }
            }
            final Map<String, String> requireMap = INDEX_ROUTING_REQUIRE_GROUP_SETTING.get(settings).getAsMap();
            final DiscoveryNodeFilters requireFilters;
            if (requireMap.isEmpty()) {
                requireFilters = null;
            } else {
                requireFilters = DiscoveryNodeFilters.buildFromKeyValue(AND, requireMap);
            }
            Map<String, String> includeMap = INDEX_ROUTING_INCLUDE_GROUP_SETTING.get(settings).getAsMap();
            final DiscoveryNodeFilters includeFilters;
            if (includeMap.isEmpty()) {
                includeFilters = null;
            } else {
                includeFilters = DiscoveryNodeFilters.buildFromKeyValue(OR, includeMap);
            }
            Map<String, String> excludeMap = INDEX_ROUTING_EXCLUDE_GROUP_SETTING.get(settings).getAsMap();
            final DiscoveryNodeFilters excludeFilters;
            if (excludeMap.isEmpty()) {
                excludeFilters = null;
            } else {
                excludeFilters = DiscoveryNodeFilters.buildFromKeyValue(OR, excludeMap);
            }
            Version indexCreatedVersion = Version.indexCreated(settings);
            Version indexUpgradedVersion = settings.getAsVersion(IndexMetaData.SETTING_VERSION_UPGRADED, indexCreatedVersion);
            String stringLuceneVersion = settings.get(SETTING_VERSION_MINIMUM_COMPATIBLE);
            final org.apache.lucene.util.Version minimumCompatibleLuceneVersion;
            if (stringLuceneVersion != null) {
                try {
                    minimumCompatibleLuceneVersion = org.apache.lucene.util.Version.parse(stringLuceneVersion);
                } catch (ParseException ex) {
                    throw new IllegalStateException("Cannot parse lucene version [" + stringLuceneVersion + "] in the [" + SETTING_VERSION_MINIMUM_COMPATIBLE + "] setting", ex);
                }
            } else {
                minimumCompatibleLuceneVersion = null;
            }

            if (primaryTerms == null) {
                initializePrimaryTerms();
            } else if (primaryTerms.length != numberOfShards) {
                throw new IllegalStateException("primaryTerms length is [" + primaryTerms.length
                    + "] but should be equal to number of shards [" + numberOfShards() + "]");
            }

            final String uuid = settings.get(SETTING_INDEX_UUID, INDEX_UUID_NA_VALUE);
            return new IndexMetaData(new Index(index, uuid), version, primaryTerms, state, numberOfShards, numberOfReplicas, tmpSettings, mappings.build(),
                    tmpAliases.build(), customs.build(), filledActiveAllocationIds.build(), requireFilters, includeFilters, excludeFilters,
                    indexCreatedVersion, indexUpgradedVersion, minimumCompatibleLuceneVersion);
        }

        public static void toXContent(IndexMetaData indexMetaData, XContentBuilder builder, ToXContent.Params params) throws IOException {
            builder.startObject(indexMetaData.getIndex().getName(), XContentBuilder.FieldCaseConversion.NONE);

            builder.field(KEY_VERSION, indexMetaData.getVersion());
            builder.field(KEY_STATE, indexMetaData.getState().toString().toLowerCase(Locale.ENGLISH));

            boolean binary = params.paramAsBoolean("binary", false);

            builder.startObject(KEY_SETTINGS);
            for (Map.Entry<String, String> entry : indexMetaData.getSettings().getAsMap().entrySet()) {
                builder.field(entry.getKey(), entry.getValue());
            }
            builder.endObject();

            builder.startArray(KEY_MAPPINGS);
            for (ObjectObjectCursor<String, MappingMetaData> cursor : indexMetaData.getMappings()) {
                if (binary) {
                    builder.value(cursor.value.source().compressed());
                } else {
                    byte[] data = cursor.value.source().uncompressed();
                    XContentParser parser = XContentFactory.xContent(data).createParser(data);
                    Map<String, Object> mapping = parser.mapOrdered();
                    parser.close();
                    builder.map(mapping);
                }
            }
            builder.endArray();

            for (ObjectObjectCursor<String, Custom> cursor : indexMetaData.getCustoms()) {
                builder.startObject(cursor.key, XContentBuilder.FieldCaseConversion.NONE);
                cursor.value.toXContent(builder, params);
                builder.endObject();
            }

            builder.startObject(KEY_ALIASES);
            for (ObjectCursor<AliasMetaData> cursor : indexMetaData.getAliases().values()) {
                AliasMetaData.Builder.toXContent(cursor.value, builder, params);
            }
            builder.endObject();

            builder.startArray(KEY_PRIMARY_TERMS);
            for (int i = 0; i < indexMetaData.getNumberOfShards(); i++) {
                builder.value(indexMetaData.primaryTerm(i));
            }
            builder.endArray();

            builder.startObject(KEY_ACTIVE_ALLOCATIONS);
            for (IntObjectCursor<Set<String>> cursor : indexMetaData.activeAllocationIds) {
                builder.startArray(String.valueOf(cursor.key));
                for (String allocationId : cursor.value) {
                    builder.value(allocationId);
                }
                builder.endArray();
            }
            builder.endObject();

            builder.endObject();
        }

        public static IndexMetaData fromXContent(XContentParser parser) throws IOException {
            if (parser.currentToken() == null) { // fresh parser? move to the first token
                parser.nextToken();
            }
            if (parser.currentToken() == XContentParser.Token.START_OBJECT) {  // on a start object move to next token
                parser.nextToken();
            }
            if (parser.currentToken() != XContentParser.Token.FIELD_NAME) {
                throw new IllegalArgumentException("expected field name but got a " + parser.currentToken());
            }
            Builder builder = new Builder(parser.currentName());

            String currentFieldName = null;
            XContentParser.Token token = parser.nextToken();
            if (token != XContentParser.Token.START_OBJECT) {
                throw new IllegalArgumentException("expected object but got a " + token);
            }
            while ((token = parser.nextToken()) != XContentParser.Token.END_OBJECT) {
                if (token == XContentParser.Token.FIELD_NAME) {
                    currentFieldName = parser.currentName();
                } else if (token == XContentParser.Token.START_OBJECT) {
                    if (KEY_SETTINGS.equals(currentFieldName)) {
                        builder.settings(Settings.settingsBuilder().put(SettingsLoader.Helper.loadNestedFromMap(parser.mapOrdered())));
                    } else if (KEY_MAPPINGS.equals(currentFieldName)) {
                        while ((token = parser.nextToken()) != XContentParser.Token.END_OBJECT) {
                            if (token == XContentParser.Token.FIELD_NAME) {
                                currentFieldName = parser.currentName();
                            } else if (token == XContentParser.Token.START_OBJECT) {
                                String mappingType = currentFieldName;
                                Map<String, Object> mappingSource = MapBuilder.<String, Object>newMapBuilder().put(mappingType, parser.mapOrdered()).map();
                                builder.putMapping(new MappingMetaData(mappingType, mappingSource));
                            } else {
                                throw new IllegalArgumentException("Unexpected token: " + token);
                            }
                        }
                    } else if (KEY_ALIASES.equals(currentFieldName)) {
                        while (parser.nextToken() != XContentParser.Token.END_OBJECT) {
                            builder.putAlias(AliasMetaData.Builder.fromXContent(parser));
                        }
                    } else if (KEY_ACTIVE_ALLOCATIONS.equals(currentFieldName)) {
                        while ((token = parser.nextToken()) != XContentParser.Token.END_OBJECT) {
                            if (token == XContentParser.Token.FIELD_NAME) {
                                currentFieldName = parser.currentName();
                            } else if (token == XContentParser.Token.START_ARRAY) {
                                String shardId = currentFieldName;
                                Set<String> allocationIds = new HashSet<>();
                                while ((token = parser.nextToken()) != XContentParser.Token.END_ARRAY) {
                                    if (token == XContentParser.Token.VALUE_STRING) {
                                        allocationIds.add(parser.text());
                                    }
                                }
                                builder.putActiveAllocationIds(Integer.valueOf(shardId), allocationIds);
                            } else {
                                throw new IllegalArgumentException("Unexpected token: " + token);
                            }
                        }
                    } else if ("warmers".equals(currentFieldName)) {
                        // TODO: do this in 6.0:
                        // throw new IllegalArgumentException("Warmers are not supported anymore - are you upgrading from 1.x?");
                        // ignore: warmers have been removed in 5.0 and are
                        // simply ignored when upgrading from 2.x
                        assert Version.CURRENT.major <= 5;
                        parser.skipChildren();
                    } else {
                        // check if its a custom index metadata
                        Custom proto = lookupPrototype(currentFieldName);
                        if (proto == null) {
                            //TODO warn
                            parser.skipChildren();
                        } else {
                            Custom custom = proto.fromXContent(parser);
                            builder.putCustom(custom.type(), custom);
                        }
                    }
                } else if (token == XContentParser.Token.START_ARRAY) {
                    if (KEY_MAPPINGS.equals(currentFieldName)) {
                        while ((token = parser.nextToken()) != XContentParser.Token.END_ARRAY) {
                            if (token == XContentParser.Token.VALUE_EMBEDDED_OBJECT) {
                                builder.putMapping(new MappingMetaData(new CompressedXContent(parser.binaryValue())));
                            } else {
                                Map<String, Object> mapping = parser.mapOrdered();
                                if (mapping.size() == 1) {
                                    String mappingType = mapping.keySet().iterator().next();
                                    builder.putMapping(new MappingMetaData(mappingType, mapping));
                                }
                            }
                        }
                    } else if (KEY_PRIMARY_TERMS.equals(currentFieldName)) {
                        LongArrayList list = new LongArrayList();
                        while ((token = parser.nextToken()) != XContentParser.Token.END_ARRAY) {
                            if (token == XContentParser.Token.VALUE_NUMBER) {
                                list.add(parser.longValue());
                            } else {
                                throw new IllegalStateException("found a non-numeric value under [" + KEY_PRIMARY_TERMS + "]");
                            }
                        }
                        builder.primaryTerms(list.toArray());
                    } else {
                        throw new IllegalArgumentException("Unexpected field for an array " + currentFieldName);
                    }
                } else if (token.isValue()) {
                    if (KEY_STATE.equals(currentFieldName)) {
                        builder.state(State.fromString(parser.text()));
                    } else if (KEY_VERSION.equals(currentFieldName)) {
                        builder.version(parser.longValue());
                    } else {
                        throw new IllegalArgumentException("Unexpected field [" + currentFieldName + "]");
                    }
                } else {
                    throw new IllegalArgumentException("Unexpected token " + token);
                }
            }
            return builder.build();
        }

        public static IndexMetaData readFrom(StreamInput in) throws IOException {
            return PROTO.readFrom(in);
        }
    }

    /**
     * Returns <code>true</code> iff the given settings indicate that the index
     * associated with these settings allocates it's shards on a shared
     * filesystem. Otherwise <code>false</code>. The default setting for this
     * is the returned value from
     * {@link #isIndexUsingShadowReplicas(org.elasticsearch.common.settings.Settings)}.
     */
    public static boolean isOnSharedFilesystem(Settings settings) {
        return settings.getAsBoolean(SETTING_SHARED_FILESYSTEM, isIndexUsingShadowReplicas(settings));
    }

    /**
     * Returns <code>true</code> iff the given settings indicate that the index associated
     * with these settings uses shadow replicas. Otherwise <code>false</code>. The default
     * setting for this is <code>false</code>.
     */
    public static boolean isIndexUsingShadowReplicas(Settings settings) {
        return settings.getAsBoolean(SETTING_SHADOW_REPLICAS, false);
    }

    /**
     * Adds human readable version and creation date settings.
     * This method is used to display the settings in a human readable format in REST API
     */
    public static Settings addHumanReadableSettings(Settings settings) {
        Settings.Builder builder = Settings.builder().put(settings);
        Version version = settings.getAsVersion(SETTING_VERSION_CREATED, null);
        if (version != null) {
            builder.put(SETTING_VERSION_CREATED_STRING, version.toString());
        }
        Version versionUpgraded = settings.getAsVersion(SETTING_VERSION_UPGRADED, null);
        if (versionUpgraded != null) {
            builder.put(SETTING_VERSION_UPGRADED_STRING, versionUpgraded.toString());
        }
        Long creationDate = settings.getAsLong(SETTING_CREATION_DATE, null);
        if (creationDate != null) {
            DateTime creationDateTime = new DateTime(creationDate, DateTimeZone.UTC);
            builder.put(SETTING_CREATION_DATE_STRING, creationDateTime.toString());
        }
        return builder.build();
    }

    private static final ToXContent.Params FORMAT_PARAMS = new MapParams(Collections.singletonMap("binary", "true"));

    /**
     * State format for {@link IndexMetaData} to write to and load from disk
     */
    public static final MetaDataStateFormat<IndexMetaData> FORMAT = new MetaDataStateFormat<IndexMetaData>(XContentType.SMILE, INDEX_STATE_FILE_PREFIX) {

        @Override
        public void toXContent(XContentBuilder builder, IndexMetaData state) throws IOException {
            Builder.toXContent(state, builder, FORMAT_PARAMS);
        }

        @Override
        public IndexMetaData fromXContent(XContentParser parser) throws IOException {
            return Builder.fromXContent(parser);
        }
    };
}<|MERGE_RESOLUTION|>--- conflicted
+++ resolved
@@ -220,16 +220,14 @@
             .numberOfShards(1).numberOfReplicas(0).build();
 
     public static final String KEY_ACTIVE_ALLOCATIONS = "active_allocations";
-<<<<<<< HEAD
+    public static final String INDEX_STATE_FILE_PREFIX = "state-";
+
     static final String KEY_VERSION = "version";
     static final String KEY_SETTINGS = "settings";
     static final String KEY_STATE = "state";
     static final String KEY_MAPPINGS = "mappings";
     static final String KEY_ALIASES = "aliases";
     static final String KEY_PRIMARY_TERMS = "primary_terms";
-=======
-    public static final String INDEX_STATE_FILE_PREFIX = "state-";
->>>>>>> ef4293a9
 
     private final int numberOfShards;
     private final int numberOfReplicas;
